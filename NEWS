--- conflicted
+++ resolved
@@ -1,4 +1,3 @@
-<<<<<<< HEAD
 0.x.0
 -----
 
@@ -6,12 +5,6 @@
 
  - Added CDB_UserDomain
 
-
-
-0.2.0dev - 2014-MM-DD
-------------------
-
-=======
 0.2.0dev - 2014-MM-DD
 ------------------
 
@@ -19,7 +12,6 @@
 
  - This release adds dependency on "plpythonu" extension
 
->>>>>>> 1f7b8db5
 Bug fixes:
 
  - Fix recursive trigger on create table (#32)
@@ -27,8 +19,6 @@
  - Fully qualify call to cdb_disable_ddl_hooks from cdb_enable_ddl_hooks
  - Fully qualify call to CDB_UserDataSize from quota trigger
  - Fix potential infinite loop in CDB_CartodbfyTable
-<<<<<<< HEAD
-=======
  - Fix potential infinite loop in CDB_QueryStatements
 
 Enhancements:
@@ -38,7 +28,6 @@
 New features:
 
  - Add a cdb_extension_reload() function
->>>>>>> 1f7b8db5
 
 
 0.1.0 - 2014-05-23
