--- conflicted
+++ resolved
@@ -1,11 +1,7 @@
 # cartodb/Makefile
 
 EXTENSION = cartodb
-<<<<<<< HEAD
 EXTVERSION = 0.11.0
-=======
-EXTVERSION = 0.10.2
->>>>>>> 7d106e68
 
 SED = sed
 
@@ -53,11 +49,8 @@
   0.9.4 \
   0.10.0 \
   0.10.1 \
-<<<<<<< HEAD
+  0.10.2 \
   0.11.0 \
-=======
-  0.10.2 \
->>>>>>> 7d106e68
   $(EXTVERSION)dev \
   $(EXTVERSION)next \
   $(END)
