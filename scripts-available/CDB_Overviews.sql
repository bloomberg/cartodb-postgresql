--- conflicted
+++ resolved
@@ -608,14 +608,12 @@
 
     overview_rel := _CDB_Overview_Name(reloid, ref_z, overview_z);
 
-<<<<<<< HEAD
     -- Grid size in pixels at Z level overview_z
     IF grid_px IS NULL THEN
       grid_px := 7.5;
     END IF;
-=======
+
     SELECT * FROM _cdb_split_table_name(reloid) INTO schema_name, table_name;
->>>>>>> c6885c29
 
     -- compute grid cell size using the overview_z dimension...
     SELECT CDB_XYZ_Resolution(overview_z)*grid_px INTO grid_m;
