--- conflicted
+++ resolved
@@ -343,7 +343,40 @@
     sql postgres "REVOKE ALL ON CDB_TableMetadata FROM cdb_testmember_1;"
 }
 
-<<<<<<< HEAD
+function test_cdb_column_names() {
+    sql cdb_testmember_1 'CREATE TABLE cdb_testmember_1.table_cnames(c int, a int, r int, t int, o int);'
+    sql cdb_testmember_2 'CREATE TABLE cdb_testmember_2.table_cnames(d int, b int);'
+
+    sql cdb_testmember_1 "SELECT string_agg(c,'') from (SELECT cartodb.CDB_ColumnNames('table_cnames') c) as s" should "carto"
+    sql cdb_testmember_2 "SELECT string_agg(c,'') from (SELECT cartodb.CDB_ColumnNames('table_cnames') c) as s" should "db"
+
+    sql postgres "SELECT string_agg(c,'') from (SELECT cartodb.CDB_ColumnNames('cdb_testmember_1.table_cnames'::regclass) c) as s" should "carto"
+    sql postgres "SELECT string_agg(c,'') from (SELECT cartodb.CDB_ColumnNames('cdb_testmember_2.table_cnames') c) as s" should "db"
+
+    # Using schema from owner
+    sql cdb_testmember_1 "SELECT string_agg(c,'') from (SELECT cartodb.CDB_ColumnNames('cdb_testmember_1.table_cnames') c) as s" should "carto"
+
+    ## it's not possible to get column names from a table where you don't have permissions
+    sql cdb_testmember_2 "SELECT string_agg(c,'') from (SELECT cartodb.CDB_ColumnNames('cdb_testmember_1.table_cnames') c) as s" fails
+
+    sql cdb_testmember_1 'DROP TABLE cdb_testmember_1.table_cnames'
+    sql cdb_testmember_2 'DROP TABLE cdb_testmember_2.table_cnames'
+}
+
+function test_cdb_column_type() {
+    sql cdb_testmember_1 'CREATE TABLE cdb_testmember_1.table_ctype(c int, a int, r int, t int, o int);'
+    sql cdb_testmember_2 'CREATE TABLE cdb_testmember_2.table_ctype(c text, a text, r text, t text, o text);'
+
+    sql cdb_testmember_1 "SELECT cartodb.CDB_ColumnType('table_ctype', 'c')" should "integer"
+    sql cdb_testmember_2 "SELECT cartodb.CDB_ColumnType('table_ctype', 'c')" should "text"
+
+    sql postgres "SELECT cartodb.CDB_ColumnType('cdb_testmember_1.table_ctype', 'c')" should "integer"
+    sql postgres "SELECT cartodb.CDB_ColumnType('cdb_testmember_2.table_ctype', 'c')" should "text"
+
+    sql cdb_testmember_1 'DROP TABLE cdb_testmember_1.table_ctype'
+    sql cdb_testmember_2 'DROP TABLE cdb_testmember_2.table_ctype'
+}
+
 function test_cdb_querytables_schema_and_table_names_with_dots() {
     ${CMD} -d ${DATABASE} -f scripts-available/CDB_QueryStatements.sql
     ${CMD} -d ${DATABASE} -f scripts-available/CDB_QueryTables.sql
@@ -394,40 +427,6 @@
     sql postgres 'DROP TABLE "FOOBAR";'
     sql postgres 'DROP TABLE foo.wadus;'
     sql postgres 'DROP SCHEMA foo;'
-=======
-function test_cdb_column_names() {
-    sql cdb_testmember_1 'CREATE TABLE cdb_testmember_1.table_cnames(c int, a int, r int, t int, o int);'
-    sql cdb_testmember_2 'CREATE TABLE cdb_testmember_2.table_cnames(d int, b int);'
-
-    sql cdb_testmember_1 "SELECT string_agg(c,'') from (SELECT cartodb.CDB_ColumnNames('table_cnames') c) as s" should "carto"
-    sql cdb_testmember_2 "SELECT string_agg(c,'') from (SELECT cartodb.CDB_ColumnNames('table_cnames') c) as s" should "db"
-
-    sql postgres "SELECT string_agg(c,'') from (SELECT cartodb.CDB_ColumnNames('cdb_testmember_1.table_cnames'::regclass) c) as s" should "carto"
-    sql postgres "SELECT string_agg(c,'') from (SELECT cartodb.CDB_ColumnNames('cdb_testmember_2.table_cnames') c) as s" should "db"
-
-    # Using schema from owner
-    sql cdb_testmember_1 "SELECT string_agg(c,'') from (SELECT cartodb.CDB_ColumnNames('cdb_testmember_1.table_cnames') c) as s" should "carto"
-
-    ## it's not possible to get column names from a table where you don't have permissions
-    sql cdb_testmember_2 "SELECT string_agg(c,'') from (SELECT cartodb.CDB_ColumnNames('cdb_testmember_1.table_cnames') c) as s" fails
-
-    sql cdb_testmember_1 'DROP TABLE cdb_testmember_1.table_cnames'
-    sql cdb_testmember_2 'DROP TABLE cdb_testmember_2.table_cnames'
-}
-
-function test_cdb_column_type() {
-    sql cdb_testmember_1 'CREATE TABLE cdb_testmember_1.table_ctype(c int, a int, r int, t int, o int);'
-    sql cdb_testmember_2 'CREATE TABLE cdb_testmember_2.table_ctype(c text, a text, r text, t text, o text);'
-
-    sql cdb_testmember_1 "SELECT cartodb.CDB_ColumnType('table_ctype', 'c')" should "integer"
-    sql cdb_testmember_2 "SELECT cartodb.CDB_ColumnType('table_ctype', 'c')" should "text"
-
-    sql postgres "SELECT cartodb.CDB_ColumnType('cdb_testmember_1.table_ctype', 'c')" should "integer"
-    sql postgres "SELECT cartodb.CDB_ColumnType('cdb_testmember_2.table_ctype', 'c')" should "text"
-
-    sql cdb_testmember_1 'DROP TABLE cdb_testmember_1.table_ctype'
-    sql cdb_testmember_2 'DROP TABLE cdb_testmember_2.table_ctype'
->>>>>>> 1eabc5e8
 }
 
 #################################################### TESTS END HERE ####################################################
